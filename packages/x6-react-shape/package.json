--- conflicted
+++ resolved
@@ -1,10 +1,6 @@
 {
   "name": "@antv/x6-react-shape",
-<<<<<<< HEAD
   "version": "1.0.0-beta.4",
-=======
-  "version": "0.10.34",
->>>>>>> b30484f4
   "description": "x6 shape for rendering react components",
   "main": "lib/index.js",
   "module": "es/index.js",
@@ -40,11 +36,7 @@
     ]
   },
   "peerDependencies": {
-<<<<<<< HEAD
     "@antv/x6": "^1.0.0-beta.4",
-=======
-    "@antv/x6": "^0.13.6",
->>>>>>> b30484f4
     "react": ">=16.8.6",
     "react-dom": ">=16.8.6"
   },
