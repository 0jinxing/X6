--- conflicted
+++ resolved
@@ -1,11 +1,6 @@
 {
   "name": "@antv/x6-react",
-<<<<<<< HEAD
   "version": "1.0.0-beta.4",
-=======
-  "version": "0.1.25",
-  "private": true,
->>>>>>> b30484f4
   "description": "Use X6 with react",
   "main": "lib/index.js",
   "module": "es/index.js",
@@ -40,11 +35,7 @@
     ]
   },
   "peerDependencies": {
-<<<<<<< HEAD
     "@antv/x6": "^1.0.0-beta.4",
-=======
-    "@antv/x6": "^0.13.6",
->>>>>>> b30484f4
     "react": ">=16.8.6",
     "react-dom": ">=16.8.6"
   },
