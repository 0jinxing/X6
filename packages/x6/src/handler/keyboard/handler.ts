--- conflicted
+++ resolved
@@ -46,11 +46,7 @@
         key
           .toLowerCase()
           .replace(/\s/g, '')
-<<<<<<< HEAD
-          .replace('delete', 'backspace')
-=======
           .replace('delete', 'del')
->>>>>>> 93ff9cd4
           .replace('cmd', 'command'),
       )
       .map(this.formatkey)
