--- conflicted
+++ resolved
@@ -1,10 +1,6 @@
 {
   "name": "@antv/x6",
-<<<<<<< HEAD
   "version": "1.0.0-beta.3",
-=======
-  "version": "0.10.78",
->>>>>>> 0e17a6ee
   "description": "JavaScript diagramming library that uses SVG and HTML for rendering.",
   "main": "lib/index.js",
   "module": "es/index.js",
