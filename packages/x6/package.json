{
  "name": "@antv/x6",
  "version": "0.3.4",
  "description": "JavaScript diagramming library",
  "main": "lib/index.js",
  "module": "es/index.js",
  "unpkg": "dist/x6.min.js",
  "types": "lib/index.d.ts",
  "files": [
    "dist",
    "es",
    "lib"
  ],
  "keywords": [
    "graph",
    "diagram",
    "flowchart",
    "uml",
    "x6-editor",
    "editor",
    "svg",
    "x6",
    "antv"
  ],
  "scripts": {
    "clean:build": "rimraf dist es lib",
    "clean:coverage": "rimraf ./test/coverage",
    "clean": "run-p clean:build clean:coverage",
    "lint:es": "eslint --ext .js scripts --fix",
    "lint:ts": "tslint -c tslint.json -p tsconfig.json --fix",
    "lint:style": "stylelint 'src/**/*.less' --syntax less --fix",
    "lint": "run-s lint:ts lint:es lint:style",
    "build:esm": "tsc --module esnext --target es2015 --outDir ./es",
    "build:cjs": "tsc --module commonjs --target es5 --outDir ./lib",
    "build:umd": "webpack --config webpack.config.ts --mode production",
    "build:less": "lessc ./src/index.less ./lib/index.css",
    "build:version": "node ./scripts/make-version.js",
    "build:dev": "run-p build:less build:cjs build:esm",
    "build:watch": "yarn build:esm --w",
    "build": "run-s build:version build:dev build:umd",
    "prebuild": "run-s lint clean",
    "test": "jest --coverage",
    "test:watch": "jest --watch --coverage",
    "test:debug": "DEBUG_MODE=1 jest",
    "coveralls": "cat ./test/coverage/lcov.info | coveralls",
    "pretest": "run-p clean:coverage",
    "prepare": "run-s build:version test build",
    "precommit": "lint-staged"
  },
  "lint-staged": {
    "src/**/*.less": [
      "stylelint --syntax less --fix",
      "git add"
    ],
    "*.js": [
      "eslint --fix",
      "git add"
    ],
    "src/**/*.ts": [
      "tslint -c tslint.json -p ./tsconfig.json --fix",
      "git add"
    ]
  },
  "dependencies": {
    "csstype": "^2.6.9",
    "jquery": "^3.4.1",
    "lodash-es": "^4.17.15",
    "mousetrap": "^1.6.3",
    "size-sensor": "^1.0.0",
    "utility-types": "^3.10.0"
  },
  "devDependencies": {
    "@babel/core": "^7.9.6",
    "@babel/preset-env": "^7.9.6",
    "@types/jest": "^24.0.17",
    "@types/jquery": "^3.3.31",
    "@types/lodash-es": "^4.17.3",
    "@types/node": "^13.9.1",
    "@types/sinon": "^9.0.0",
    "@types/webpack": "^4.41.7",
    "babel-jest": "^25.4.0",
    "babel-loader": "^8.0.6",
    "coveralls": "^3.0.6",
    "eslint": "^6.1.0",
<<<<<<< HEAD
    "jest": "^24.8.0",
=======
    "image-size": "^0.7.4",
    "jest": "^26.0.1",
>>>>>>> c88fdaac
    "jest-electron": "^0.1.11",
    "less": "^3.10.3",
    "lint-staged": "^10.2.2",
    "npm-run-all": "^4.1.5",
    "rimraf": "^3.0.0",
    "sinon": "^7.5.0",
    "stylelint": "^12.0.0",
    "ts-jest": "^24.0.2",
    "ts-loader": "^6.2.1",
    "ts-node": "^8.6.2",
    "tslib": "^1.11.2",
    "tslint": "^5.18.0",
    "typescript": "^3.8.3",
    "webpack": "^4.42.0",
    "webpack-cli": "^3.3.11"
  },
  "author": {
    "name": "bubkoo",
    "email": "bubkoo.wy@gmail.com"
  },
  "contributors": [],
  "license": "MIT",
  "homepage": "https://github.com/antvis/x6",
  "bugs": {
    "url": "https://github.com/antvis/x6/issues"
  },
  "repository": "https://github.com/antvis/x6/tree/master/packages/x6",
  "publishConfig": {
    "access": "public",
    "registry": "https://registry.npmjs.org"
  }
}<|MERGE_RESOLUTION|>--- conflicted
+++ resolved
@@ -82,12 +82,7 @@
     "babel-loader": "^8.0.6",
     "coveralls": "^3.0.6",
     "eslint": "^6.1.0",
-<<<<<<< HEAD
     "jest": "^24.8.0",
-=======
-    "image-size": "^0.7.4",
-    "jest": "^26.0.1",
->>>>>>> c88fdaac
     "jest-electron": "^0.1.11",
     "less": "^3.10.3",
     "lint-staged": "^10.2.2",
