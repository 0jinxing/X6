{
  "name": "x6",
  "private": true,
  "workspaces": [
    "packages/*",
    "examples/*",
    "sites/*"
  ],
  "scripts": {
    "build:dev": "sh ./scripts/build-dev",
    "build:apps": "sh ./scripts/build-apps",
    "build:demos": "sh ./scripts/build-demos",
    "build:sites": "sh ./scripts/build-sites",
    "build": "lerna run build",
    "lint": "lerna run lint",
    "test": "lerna run test --no-private",
    "prettier": "prettier --write '**/*.{js,jsx,tsx,ts,less,md,json}'",
    "pretty-quick": "pretty-quick",
    "clean": "lerna run clean",
    "clear": "lerna run clean && lerna clean -y",
    "clean:modules": "rimraf node_modules",
    "bootstrap": "lerna bootstrap && yarn build:dev",
    "reboot": "run-s clear clean:modules bootstrap"
  },
  "husky": {
    "hooks": {
      "prepare-commit-msg": "devmoji -e --lint",
      "commit-msg": "commitlint -E HUSKY_GIT_PARAMS",
      "pre-commit": "lint-staged && lerna run --concurrency 1 --stream precommit",
      "prepush": "./scripts/pre-push-check"
    }
  },
  "lint-staged": {
    "**/*.{js,jsx,tsx,ts,less,md,json}": [
      "pretty-quick —-staged"
    ]
  },
  "commitlint": {
    "extends": [
      "@commitlint/config-conventional"
    ]
  },
<<<<<<< HEAD
  "release": {
    "repositoryUrl": "https://github.com/antvis/x6",
    "extends": "@bubkoo/semantic-release-config"
  },
=======
>>>>>>> 0e17a6ee
  "dependencies": {
    "@bubkoo/semantic-release-config": "^1.2.0",
    "@commitlint/cli": "^11.0.0",
    "@commitlint/config-conventional": "^11.0.0",
    "@semantic-release/changelog": "^5.0.1",
    "@semantic-release/git": "^9.0.0",
    "devmoji": "^2.1.9",
    "eslint": "^7.11.0",
    "eslint-config-airbnb-base": "^14.0.0",
    "eslint-config-prettier": "^6.7.0",
    "eslint-plugin-import": "^2.18.2",
    "husky": "^4.2.5",
    "karma": "^5.1.1",
    "karma-chrome-launcher": "^3.1.0",
    "karma-cli": "^2.0.0",
    "karma-jasmine": "^4.0.1",
    "karma-spec-reporter": "^0.0.32",
    "karma-typescript": "^5.2.0",
    "karma-typescript-es6-transform": "^5.1.0",
    "lerna": "^3.19.0",
    "lint-staged": "^10.2.2",
    "multi-semantic-release": "^2.4.7",
    "npm-run-all": "^4.1.5",
    "prettier": "^2.1.2",
    "pretty-quick": "^3.0.2",
    "rimraf": "^3.0.0",
    "stylelint": "^13.7.2",
    "stylelint-config-prettier": "^8.0.1",
    "stylelint-config-rational-order": "^0.1.2",
    "stylelint-config-standard": "^20.0.0",
    "stylelint-declaration-block-no-ignored-properties": "^2.3.0",
    "stylelint-order": "^4.1.0",
    "tslint": "^6.1.3",
    "tslint-config-airbnb": "^5.11.2",
    "tslint-config-prettier": "^1.18.0",
    "tslint-eslint-rules": "^5.4.0",
    "typescript": "^4.0.3"
  }
}<|MERGE_RESOLUTION|>--- conflicted
+++ resolved
@@ -40,13 +40,6 @@
       "@commitlint/config-conventional"
     ]
   },
-<<<<<<< HEAD
-  "release": {
-    "repositoryUrl": "https://github.com/antvis/x6",
-    "extends": "@bubkoo/semantic-release-config"
-  },
-=======
->>>>>>> 0e17a6ee
   "dependencies": {
     "@bubkoo/semantic-release-config": "^1.2.0",
     "@commitlint/cli": "^11.0.0",
