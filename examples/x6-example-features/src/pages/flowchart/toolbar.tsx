import React from 'react'
import { Radio } from 'antd'
import { Toolbar, Menu } from '@antv/x6-components'
import { Graph, UndoManager, View, Model } from '@antv/x6'

export class GraphToolbar extends React.Component<
  GraphToolbar.Props,
  GraphToolbar.State
> {
  private graph: Graph
  private undoManager: UndoManager
  private commands: GraphToolbar.Command[][]

  constructor(props: GraphToolbar.Props) {
    super(props)

    this.graph = props.graph
    this.undoManager = UndoManager.create(props.graph)
    this.commands = [
      [
        {
          name: 'zoomIn',
          icon: 'zoom-in',
          tooltip: '放大',
          handler: () => {
            let scale = this.graph.view.scale
            if (scale >= 8) {
              scale += 8
            } else if (scale >= 4) {
              scale += 4
            } else if (scale >= 2) {
              scale += 1
            } else if (scale >= 1.5) {
              scale += 0.5
            } else if (scale >= 1) {
              scale += 0.25
            } else if (scale >= 0.7) {
              scale += 0.15
            } else if (scale >= 0.4) {
              scale += 0.1
            } else if (scale >= 0.15) {
              scale += 0.05
            } else if (scale >= 0.01) {
              scale += 0.01
            }
            this.graph.zoomTo(scale)
          },
        },
        {
          name: 'zoomOut',
          icon: 'zoom-out',
          tooltip: '缩小',
          handler: () => {
            let scale = this.graph.view.scale
            if (scale <= 0.15) {
              scale -= 0.01
            } else if (scale <= 0.4) {
              scale -= 0.05
            } else if (scale <= 0.7) {
              scale -= 0.1
            } else if (scale <= 1) {
              scale -= 0.15
            } else if (scale <= 1.5) {
              scale -= 0.25
            } else if (scale <= 2) {
              scale -= 0.5
            } else if (scale <= 4) {
              scale -= 1
            } else if (scale <= 8) {
              scale -= 4
            } else if (scale <= 16) {
              scale -= 8
            }
            this.graph.zoomTo(scale)
          },
        },
      ],
      [
        {
          name: 'undo',
          icon: 'undo',
          tooltip: '撤销',
          shortcut: 'Cmd + Z',
          handler: () => this.undoManager.undo(),
        },
        {
          name: 'redo',
          icon: 'redo',
          tooltip: '重做',
          shortcut: 'Cmd + Shift + Z',
          handler: () => this.undoManager.redo(),
        },
      ],
      [
        {
          name: 'delete',
          icon: 'delete',
          tooltip: '删除',
          shortcut: 'Delete',
          handler: () => this.graph.deleteCells(),
        },
      ],
    ]

    this.commands.forEach(items =>
      items.forEach(item => {
        if (item.shortcut) {
<<<<<<< HEAD
          this.graph.bindKey(item.shortcut, item.handler)
=======
          if (item.shortcut === 'Delete') {
            this.graph.bindKey(['del', 'backspace'], item.handler)
          } else {
            this.graph.bindKey(item.shortcut, item.handler)
          }
>>>>>>> 93ff9cd4
        }
      }),
    )

    this.graph.on(Graph.events.selectionChanged, this.updateState)
    this.graph.view.on(View.events.scale, this.updateState)
    this.graph.view.on(View.events.scaleAndTranslate, this.updateState)
    this.graph.model.on(Model.events.change, this.updateState)
    this.undoManager.on(UndoManager.events.undo, this.updateState)
    this.undoManager.on(UndoManager.events.redo, this.updateState)

    this.state = this.getNextState()
  }

  updateState = () => {
    this.setState(this.getNextState())
  }

  getNextState() {
    return {
      zoomIn: this.graph.view.scale === this.graph.maxScale,
      zoomOut: this.graph.view.scale === this.graph.minScale,
      undo: !this.undoManager.canUndo(),
      redo: !this.undoManager.canRedo(),
      delete: this.graph.getSelectedCells().length <= 0,
    }
  }

  resetZoom = () => {
    if (this.graph.view.scale !== 1) {
      this.graph.zoomTo(1)
    }
  }

  onClick = (name: string) => {
    if (name === 'resetView') {
      this.graph.zoomTo(1)
      this.graph.center()
    } else if (name === 'fitWindow') {
      this.graph.fit(8)
      // this.graph.center()
    } else if (
      name === '25' ||
      name === '50' ||
      name === '75' ||
      name === '100' ||
      name === '125' ||
      name === '150' ||
      name === '200' ||
      name === '400'
    ) {
      const scale = parseInt(name, 10) / 100
      this.graph.zoomTo(scale)
    }
  }

  renderZoomDropdown() {
    const MenuItem = Menu.Item
    return (
      <Menu hasIcon={false}>
        <MenuItem name="25">25%</MenuItem>
        <MenuItem name="50">50%</MenuItem>
        <MenuItem name="75">75%</MenuItem>
        <MenuItem name="100">100%</MenuItem>
        <MenuItem name="125">125%</MenuItem>
        <MenuItem name="150">150%</MenuItem>
        <MenuItem name="200">200%</MenuItem>
        <MenuItem name="400">400%</MenuItem>
      </Menu>
    )
  }

  render() {
    const Item = Toolbar.Item
    const Group = Toolbar.Group

    return (
      <Toolbar
        onClick={this.onClick}
        hoverEffect={true}
        align="right"
        extra={
          <Radio.Group value="mutate">
            <Radio.Button value="mutate">变更流程</Radio.Button>
            <Radio.Button value="revert">流程回滚</Radio.Button>
          </Radio.Group>
        }
      >
        <Item dropdown={this.renderZoomDropdown()}>
          {(this.graph.view.scale * 100).toFixed(0)}%
        </Item>
        <Group>
          <Item name="resetView" tooltip="重置视口" icon="retweet" />
          <Item name="fitWindow" tooltip="适应窗口" icon="fullscreen" />
        </Group>
        {this.commands.map(items => (
          <Group key={items.map(i => i.name).join('-')}>
            {items.map(item => (
              <Item
                key={item.name}
                name={item.name}
                icon={item.icon}
                tooltip={
                  item.shortcut
                    ? `${item.tooltip}(${item.shortcut})`
                    : item.tooltip
                }
                disabled={(this.state as any)[item.name] as boolean}
                onClick={item.handler}
              />
            ))}
          </Group>
        ))}
      </Toolbar>
    )
  }
}

export namespace GraphToolbar {
  export interface Props {
    graph: Graph
  }

  export interface State {
    zoomIn: boolean
    zoomOut: boolean
    redo: boolean
    undo: boolean
    delete: boolean
  }

  export interface Command {
    name: string
    icon: string
    tooltip: string
    shortcut?: string
    handler: () => void
  }
}<|MERGE_RESOLUTION|>--- conflicted
+++ resolved
@@ -105,15 +105,11 @@
     this.commands.forEach(items =>
       items.forEach(item => {
         if (item.shortcut) {
-<<<<<<< HEAD
-          this.graph.bindKey(item.shortcut, item.handler)
-=======
           if (item.shortcut === 'Delete') {
             this.graph.bindKey(['del', 'backspace'], item.handler)
           } else {
             this.graph.bindKey(item.shortcut, item.handler)
           }
->>>>>>> 93ff9cd4
         }
       }),
     )
