{
  "private": true,
  "name": "@antv/x6-example-features",
<<<<<<< HEAD
  "version": "1.0.0-beta.4",
=======
  "version": "0.12.7",
>>>>>>> b30484f4
  "scripts": {
    "start": "umi dev",
    "build": "umi build",
    "lint": "yarn lint:ts",
    "lint:ts": "tslint -c tslint.json -p tsconfig.json --fix",
    "precommit": "lint-staged"
  },
  "dependencies": {
<<<<<<< HEAD
    "@antv/x6": "^1.0.0-beta.4",
    "@antv/x6-react-components": "^0.10.17",
    "@antv/x6-react-shape": "^1.0.0-beta.4",
=======
    "@antv/x6": "^0.13.6",
    "@antv/x6-react-components": "^0.10.19",
    "@antv/x6-react-shape": "^0.10.34",
>>>>>>> b30484f4
    "antd": "^4.4.2",
    "classnames": "^2.2.6",
    "dagre": "^0.8.5",
    "react": "^16.12.0",
    "react-dom": "^16.8.6",
    "react-helmet": "^6.0.0"
  },
  "devDependencies": {
    "@ant-design/icons": "^4.2.2",
    "@types/jest": "^25.2.1",
    "@types/react": "^16.7.18",
    "@types/react-dom": "^16.0.11",
    "@types/react-helmet": "^6.0.0",
    "@types/react-test-renderer": "^16.0.3",
    "eslint": "^7.11.0",
    "eslint-config-umi": "^1.4.0",
    "eslint-plugin-flowtype": "^4.7.0",
    "eslint-plugin-import": "^2.14.0",
    "eslint-plugin-jsx-a11y": "^6.2.3",
    "eslint-plugin-react": "^7.11.1",
    "lint-staged": "^10.2.2",
    "react-test-renderer": "^16.7.0",
    "tslint": "^6.1.3",
    "tslint-eslint-rules": "^5.4.0",
    "tslint-react": "^5.0.0",
    "umi": "^2.9.0",
    "umi-plugin-react": "^1.8.0",
    "umi-types": "^0.3.0"
  },
  "lint-staged": {
    "./src/**/*.{ts,tsx}": [
      "tslint -c tslint.json -p ./tsconfig.json --fix"
    ],
    "*.{js,jsx}": [
      "eslint --fix"
    ]
  },
  "engines": {
    "node": ">=8.0.0"
  }
}<|MERGE_RESOLUTION|>--- conflicted
+++ resolved
@@ -1,11 +1,7 @@
 {
   "private": true,
   "name": "@antv/x6-example-features",
-<<<<<<< HEAD
   "version": "1.0.0-beta.4",
-=======
-  "version": "0.12.7",
->>>>>>> b30484f4
   "scripts": {
     "start": "umi dev",
     "build": "umi build",
@@ -14,15 +10,9 @@
     "precommit": "lint-staged"
   },
   "dependencies": {
-<<<<<<< HEAD
     "@antv/x6": "^1.0.0-beta.4",
-    "@antv/x6-react-components": "^0.10.17",
+    "@antv/x6-react-components": "^1.0.0-beta.4",
     "@antv/x6-react-shape": "^1.0.0-beta.4",
-=======
-    "@antv/x6": "^0.13.6",
-    "@antv/x6-react-components": "^0.10.19",
-    "@antv/x6-react-shape": "^0.10.34",
->>>>>>> b30484f4
     "antd": "^4.4.2",
     "classnames": "^2.2.6",
     "dagre": "^0.8.5",
