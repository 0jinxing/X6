# @see: https://dev.to/antongolub/the-chronicles-of-semantic-release-and-monorepos-5cfc

name: 🚀　Release
on:
  push:
    branches:
      - master
      - next
      - next-major
      - alpha
      - beta
jobs:
  run:
    runs-on: ubuntu-latest
    strategy:
      matrix:
        node-version: [12.x]
    steps:
      - name: ⤵️　Checkout
        uses: actions/checkout@v2
      - name: 🎉　Use Node.js ${{ matrix.node-version }}
        uses: actions/setup-node@v1
        with:
          node-version: ${{ matrix.node-version }}
      - name: 🌱　Get Cache Directory
        id: yarn-cache-dir-path
        run: echo "::set-output name=dir::$(yarn cache dir)"
      - name: 🚸　Setup Cacha
        uses: actions/cache@v2
        with:
          path: ${{ steps.yarn-cache-dir-path.outputs.dir }}
          key: ${{ runner.os }}-yarn-${{ hashFiles('**/yarn.lock') }}
          restore-keys: |
            ${{ runner.os }}-yarn-
      - name: 🚧　Prepare
        run: yarn global add lerna
      - name: 🚀　Bootstrap
        run: yarn bootstrap
      - name: ✅　Test
        run: yarn test
      - name: 🔑　Generate Token
        uses: bubkoo/use-app-token@v1
        with:
          app_id: ${{ secrets.APP_ID }}
          private_key: ${{ secrets.PRIVATE_KEY }}
          env_name: bot_token
      - name: 📦　Semantic Release
<<<<<<< HEAD
        run: yarn multi-semantic-release
=======
        run: |
          sh ./scripts/release
>>>>>>> 0e17a6ee
        env:
          NPM_TOKEN: ${{ secrets.NPM_TOKEN }}
          GITHUB_TOKEN: ${{ env.bot_token }}<|MERGE_RESOLUTION|>--- conflicted
+++ resolved
@@ -45,12 +45,8 @@
           private_key: ${{ secrets.PRIVATE_KEY }}
           env_name: bot_token
       - name: 📦　Semantic Release
-<<<<<<< HEAD
-        run: yarn multi-semantic-release
-=======
         run: |
           sh ./scripts/release
->>>>>>> 0e17a6ee
         env:
           NPM_TOKEN: ${{ secrets.NPM_TOKEN }}
           GITHUB_TOKEN: ${{ env.bot_token }}