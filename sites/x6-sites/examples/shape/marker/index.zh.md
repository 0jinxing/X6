---
<<<<<<< HEAD
title: 箭头
order: 3
=======
title: 内置箭头
order: 53
>>>>>>> 5345285f
redirect_from:
  - /zh/examples/shape
---
<|MERGE_RESOLUTION|>--- conflicted
+++ resolved
@@ -1,11 +1,6 @@
 ---
-<<<<<<< HEAD
 title: 箭头
 order: 3
-=======
-title: 内置箭头
-order: 53
->>>>>>> 5345285f
 redirect_from:
   - /zh/examples/shape
----
+---