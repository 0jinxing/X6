--- conflicted
+++ resolved
@@ -1,11 +1,7 @@
 {
   "private": true,
   "name": "@antv/x6-sites",
-<<<<<<< HEAD
   "version": "1.0.0-beta.3",
-=======
-  "version": "0.10.80",
->>>>>>> 0e17a6ee
   "description": "X6 sites deployed on gh-pages",
   "scripts": {
     "clean": "gatsby clean",
@@ -19,13 +15,8 @@
     "sites"
   ],
   "dependencies": {
-<<<<<<< HEAD
-    "@antv/gatsby-theme-antv": "^0.11.7",
+    "@antv/gatsby-theme-antv": "^1.0.0-beta.11",
     "@antv/x6": "1.0.0-beta.3",
-=======
-    "@antv/gatsby-theme-antv": "^1.0.0-beta.11",
-    "@antv/x6": "^0.10.78",
->>>>>>> 0e17a6ee
     "antd": "^4.4.2",
     "express": "^4.17.1",
     "gatsby": "^2.24.2",
